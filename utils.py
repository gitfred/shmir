#!/usr/bin/env python
import re
import math
import string
from backbone import qbackbone
from backbone import Backbone

def check_complementary_single(seq1, seq2):
        seq1, seq2 = seq1.lower(), seq2.lower()
        tran = { "a":"t",
                 "t":"a",
                 "u":"a",
                 "c":"g",
                 "g":"c"}
        seq2 = seq2[::-1]
        mini = float(min(len(seq1), len(seq2)))
        count = 0
        for mol1, mol2 in zip(seq1, seq2):
            if tran[mol1] == mol2:
                count += 1
        proc = (count/mini)*100
        return math.floor(proc)


def check_complementary(seq1, seq2):
    """test for complementary, if both strands are in 5'-3' orientation
class perform only when there are two strands given; should take as input
both strand,
input:
5'acggcttGGaactuctggtac3'
5'gtaccagaagttccaagccgt3'
reverse second:
3'tgccgaaccttgaagaccatg5'
translate second strand in a way (a->t, t->a, u->a, c->g, g->c),
5'acggcttGGaactuctggtac3'
check if the strands are the same,
starting with first nucleotide or -2,-1,
+1,+2 (from the beggining or the end) with minimum 80% similarity

3) 5'acggcttGGaactuctggtac3'
     |||||||||||||||||||||
   3'tgccgaaccttgaagaccatg5'
   5'acggcttGGaactuctggtac3'

output: 'first sequence' (19-21nt), 'second sequence' (19-21nt), left_end{-4,
-3,-2,-1,0,1,2,3,4}, rigth_end{-4,-3,-2,-1,0,1,2,3,4}
"""

nr_offset = 3

    tab = []

    if check_complementary_single(seq1, seq2) >= 80:
        tab.append((seq1,seq2,0,0))

    elif check_complementary_single(seq1[::-1], seq2[::-1]) >= 80:
        return seq1[::-1], seq2[::-1], 0, 2  #<- Return reversed or normal?

    for offset in range(1, nr_offset):

        end_offset = abs(len(seq1)-len(seq2))-offset

        if check_complementary_single(seq1[offset:], seq2) >= 80:
            tab.append((seq1, seq2, offset, end_offset,1))

        if check_complementary_single(seq1, seq2[offset:]) >= 80:
            tab.append((seq1, seq2, -offset, -end_offset,2))

        if check_complementary_single(seq1[::-1][offset:], seq2[::-1]) >= 80:
            tab.append((seq1, seq2, offset, end_offset,3))

        if check_complementary_single(seq1[::-1], seq2[::-1][offset:]) >= 80:
            tab.append((seq1, seq2, -offset, -end_offset,4))

    return tab[0]

def check_input_single(seq):
    """Function for check sequence from input"""
    seq = seq.lower()
    seq = seq.replace('u','t')
    pattern = re.compile(r'^[acgt]{19,21}$')
    error = 'insert only one siRNA sequence or both strands of one \
siRNA at a time; check if both stands are in 5-3 orientation'


    if len(seq) > 21 or len(seq) < 19:
        return  [seq, "to long or to short", False]

    elif seq[-2:] == "tt" and pattern.search(seq):
        seq = seq[:-2]
        return [seq, "cut 'uu' or 'tt'", True]

    elif pattern.search(seq):
        return [seq, "correct sequence", True]

    elif not pattern.search(seq):
        return [seq, "insert only acgtu letters", False]

def check_input(seq_to_be_check):
    """Function for checking many sequences and throw error if wrong input
input limitations: possible letters: {ACTGUactgu}, change all 'u' to 't', length
 19-21, one strand or two strands splitted by space,
if two strands check if they are in correct 5'-3' orientation, allow |_20%_|
mismatches,
if the sequence is correct input returns 'first sequence' (19-21nt), 'second
sequence' (19-21nt), left_end{-4,-3,-2,-1,0,1,2,3,4},
rigth_end{-4,-3,-2,-1,0,1,2,3,4}
messages (moga byc potem zmienione numerycznie i komunikaty w programie):
"correct sequence"
"changed 'u' to 't'"
"cut 'uu' or 'tt' ends"
errors:
"too short"
"insert your siRNA sequence"
"too long"
"insert only one siRNA sequence or both strands of one siRNA at a time; check if
both stands are in 5'-3' orientation"
"sequence can contain only {actgu} letters"""


    correct = "correct sequence"
    sequence = seq_to_be_check.split(" ")
    error = 'insert only one siRNA sequence or both strands of one siRNA at a\
time; check if both stands are in 5-3 orientation'

    if len(sequence) == 1:
        return check_input(sequence[0])[:2]

    elif len(sequence) == 2:
        ch_seq1, ch_seq2 = check_input_single(sequence[0]), check_input_single(sequence[1])

        if (ch_seq1[1], ch_seq2[1] is True, True) and \
            check_complementary(sequence[0], sequence[1])[2] == 1:
            return [sequence[0], sequence[1], correct]

    else:
        return error

def reverse_complement(sequence):
    """Generates reverse complement sequence to given"""
    return sequence.translate(string.maketrans("ATCG", "TAGC"))[::-1]

def get_frames(seq1, seq2, shift_left, shift_right):
    """Take output of check_input function and insert into flanking sequences.
    take from database all miRNA results and check if ends of input is suitable
    for flanking sequences.
    If first value == and miRNA_end_5 second value == miRNA_end_3 then simply
    concatenate
    sequences flanks5_s + first_sequence + loop_s + second_sequence + flanks3_s.
    If any end is different function has to modify end of the insert:
    Right end:
    if miRNA_end_5<first_end
    add to right site of second sequence additional nucleotides (as many as |
        miRNA_end_5 - first_end|)
    like (dots are nucleotides to add, big letter are flanking sequences, small
        are input):
    AAAGGGGCTTTTagtcttaga
    TTTCCCCGAA....agaatct
    if miRNA_end_5>first_end
<<<<<<< HEAD
    cut nucleotides from rigth site of flanks3_s and/or from right site of second sequence
    before
=======
    cut nucleotides from rigth site of flanks3_s and/or from right site of
    second
    equence
    before cut:
>>>>>>> 1393f07d
    AAAGGGGCTTTTagtcttaga
    TTTCCCCGAAAATTcctcagaatct
    After
    AAAGGGGCTTTTagtcttaga
    TTTCCCCGAAAAtcagaatct
    Returns list of tuples (frame, sequence_1 sequence_2) 
    """
<<<<<<< HEAD
    
=======


>>>>>>> 1393f07d
    data = qbackbone('get_all')
    if 'error' in data:
        return data
    frames = []
    for elem in data:
        frame = Backbone(**elem)
        if shift_left == frame.miRNA_end_5 and shift_right == frame.miRNA_end_5:
            frames.append((frame, seq1, seq2))
        else:
            _seq1 = seq1[:]
            _seq2 = seq2[:]
            quantity = abs(shift_left - frame.miRNA_end_5)
            if frame.miRNA_end_5 < shift_left:
                if frame.miRNA_end_5 < 0 and shift_left <= 0:
                    nucleotides = reverse_complement
                elif frame.miRNA_end_5 < 0 and shift_left > 0:
                    nucleotides = reverse_complement(
                        frame.flanks5_s[frame.miRNA_end_5:] +\
                        _seq1[:shift_left])
                else:
                    nucleotides = reverse_complement(\
                        frame.flanks5_s[-quantity:])
                _seq2 += nucleotides
            elif frame.miRNA_end_5 > shift_left:
                if frame.miRNA_end_5 > 0 and shift_left < 0:
                    _seq2 = _seq2[:shift_left]
                    frame.flanks5_s = frame.flanks5_s[:-frame.miRNA_end_5] #!!important
                elif frame.miRNA_end_5 > 0 and shift_left >= 0:
                    frame.flanks5_s = frame.flanks5_s[:-quantity]
                else:
                    _seq2 = _seq[:-quantity]
            if frame.miRNA_end_3 < shift_right:
                pass
            elif frames.miRNA_end_3 > shift_left:
                pass
            frames.append((frame, _seq1, _seq2))
    return frames
<|MERGE_RESOLUTION|>--- conflicted
+++ resolved
@@ -157,15 +157,9 @@
     AAAGGGGCTTTTagtcttaga
     TTTCCCCGAA....agaatct
     if miRNA_end_5>first_end
-<<<<<<< HEAD
-    cut nucleotides from rigth site of flanks3_s and/or from right site of second sequence
-    before
-=======
-    cut nucleotides from rigth site of flanks3_s and/or from right site of
-    second
-    equence
+    cut nucleotides from rigth site of flanks3_s and/or from right site of 
+    second sequence 
     before cut:
->>>>>>> 1393f07d
     AAAGGGGCTTTTagtcttaga
     TTTCCCCGAAAATTcctcagaatct
     After
@@ -173,12 +167,6 @@
     TTTCCCCGAAAAtcagaatct
     Returns list of tuples (frame, sequence_1 sequence_2) 
     """
-<<<<<<< HEAD
-    
-=======
-
-
->>>>>>> 1393f07d
     data = qbackbone('get_all')
     if 'error' in data:
         return data
