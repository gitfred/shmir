--- conflicted
+++ resolved
@@ -97,7 +97,6 @@
     else:
         return error 
 
-<<<<<<< HEAD
 
 def get_templates(siRNAstrand_1, siRNAstrand_2):
     """Function connecting with backbone database and retruning template"""
@@ -117,6 +116,5 @@
             if frame.miRNA_min <= seq_len <= frame.miRNA_max:
                 templates.append(frame.template(seq1, seq2))
     return templates
-=======
-print check_offset_complementary('acggcttGGaacttctggtac', 'gaaggtgaagttccaagccgt')
->>>>>>> 7914df1c
+
+print check_offset_complementary('acggcttGGaacttctggtac', 'gaaggtgaagttccaagccgt')