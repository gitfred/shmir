import re
import math
import string

from backbone import get_all
from backbone import get_by_name
from backbone import Backbone
from backbone import get_by_name
from ss import parse
from ss import parse_score

import errors
import logging


def check_complementary_single(seq1, seq2):
        seq1, seq2 = seq1.lower(), seq2.lower()
        tran = { "a":"t",
                 "t":"a",
                 "u":"a",
                 "c":"g",
                 "g":"c"}
        seq2 = seq2[::-1]
        mini = float(min(len(seq1), len(seq2)))
        count = 0
        for mol1, mol2 in zip(seq1, seq2):
            if tran[mol1] == mol2:
                count += 1
        proc = (count/mini)*100
        return math.floor(proc)


def check_complementary(seq1, seq2):
    """test for complementary, if both strands are in 5'-3' orientation
    class perform only when there are two strands given; should take as input
    both strand,
    input:
    5'acggcttGGaactuctggtac3'
    5'gtaccagaagttccaagccgt3'
    reverse second:
    3'tgccgaaccttgaagaccatg5'
    translate second strand in a way (a->t, t->a, u->a, c->g, g->c),
    5'acggcttGGaactuctggtac3'
    check if the strands are the same,
    starting with first nucleotide or -2,-1,
    +1,+2 (from the beggining or the end) with minimum 80% similarity

    3) 5'acggcttGGaactuctggtac3'
         |||||||||||||||||||||
       3'tgccgaaccttgaagaccatg5'
       5'acggcttGGaactuctggtac3'

    output: 'first sequence' (19-21nt), 'second sequence' (19-21nt), left_end
    {-4,-3,-2,-1,0,1,2,3,4}, rigth_end{-4,-3,-2,-1,0,1,2,3,4}
    """
    nr_offset = 5
    tab = []
    end_offset = len(seq1)-len(seq2)
    if check_complementary_single(seq1, seq2) >= 80:
        tab.append((seq1, seq2, 0, end_offset))

    for offset in range(1, nr_offset):
        if check_complementary_single(seq1[offset:], seq2) >= 80:
            end_offset = len(seq1)-len(seq2)-offset
            tab.append((seq1, seq2, offset, end_offset))
        if check_complementary_single(seq1, seq2[:-offset]) >= 80:
            end_offset = len(seq1)-len(seq2)+offset
            tab.append((seq1, seq2, -offset, end_offset))
    if not tab:
        raise errors.InputException(errors.error)
    return tab[0]


def check_input_single(seq):
    """Function for check sequence from input"""
    seq = seq.lower().replace('u','t')
    pattern = re.compile(r'^[acgt]{19,21}$')
    cut_warn = "cut 'uu' or 'tt'"

    if not pattern.search(seq):
        if len(seq) > 21 or len(seq) < 19:
            raise errors.InputException('%s' % errors.len_error)
        raise errors.InputException('%s' % errors.patt_error)
    elif seq[-2:] == "tt" and pattern.search(seq):
        seq = seq[:-2]
        logging.warn(cut_warn)
        return [seq, cut_warn, True]
    elif pattern.search(seq):
        return [seq, None, True]


def check_input(seq_to_be_check):
    """Function for checking many sequences and throw error if wrong input
    input limitations: possible letters: {ACTGUactgu}, change all 'u' to 't',
    length 19-21, one strand or two strands splitted by space,
    if two strands check if they are in correct 5'-3' orientation, allow |_20%_|
    mismatches,
    if the sequence is correct input returns 'first sequence' (19-21nt), 'second
    sequence' (19-21nt), left_end{-4,-3,-2,-1,0,1,2,3,4},
    rigth_end{-4,-3,-2,-1,0,1,2,3,4}
    messages (moga byc potem zmienione numerycznie i komunikaty w programie):
    "correct sequence"
    "changed 'u' to 't'"
    "cut 'uu' or 'tt' ends"
    errors:
    "too short"
    "insert your siRNA sequence"
    "too long"
    "insert only one siRNA sequence or both strands of one siRNA at a time;
    check if both stands are in 5'-3' orientation"
    "sequence can contain only {actgu} letters"""
    sequence = seq_to_be_check.split(" ")
    error = 'insert only one siRNA sequence or both strands of one siRNA at a'\
        'time; check if both stands are in 5-3 orientation'
    len_seq = len(sequence)
    if len_seq == 1:
        return check_input_single(sequence[0])[:1]
    elif len_seq != 2:
        raise errors.InputException('%s' % errors.error)
    elif len_seq == 2:
        ch_seq1, ch_seq2 = check_input_single(sequence[0]), \
            check_input_single(sequence[1])
        if (ch_seq1[2], ch_seq2[2] is True, True) :
            return [check_complementary(ch_seq1[0], ch_seq2[0])]


def reverse_complement(sequence):
    """Generates reverse complement sequence to given"""
    return sequence.translate(string.maketrans("ATCG", "TAGC"))[::-1]

def get_frames(seq1, seq2, shift_left, shift_right):
    """Take output of check_input function and insert into flanking sequences.
    take from database all miRNA results and check if ends of input is suitable
    for flanking sequences.
    If first value == and miRNA_end_5 second value == miRNA_end_3 then simply
    concatenate
    sequences flanks5_s + first_sequence + loop_s + second_sequence + flanks3_s.
    If any end is different function has to modify end of the insert:
    Right end:
    if miRNA_end_5<first_end
    add to right site of second sequence additional nucleotides (as many as |
        miRNA_end_5 - first_end|)
    like (dots are nucleotides to add, big letter are flanking sequences, small
        are input):
    AAAGGGGCTTTTagtcttaga
    TTTCCCCGAA....agaatct
    if miRNA_end_5>first_end
    cut nucleotides from rigth site of flanks3_s and/or from right site of
    second sequence
    before cut:
    AAAGGGGCTTTTagtcttaga
    TTTCCCCGAAAATTcctcagaatct (-2, +2)
    After
    AAAGGGGCTTTTagtcttaga
    TTTCCCCGAAAAtcagaatct
    Returns list of tuples (frame, sequence_1 sequence_2)
    """
    data = get_all()
    if error in data:
        return error
    frames = []
    for elem in data:
        frame = Backbone(**elem)
        if shift_left == frame.miRNA_end_5 and shift_right == frame.miRNA_end_5:
            frames.append([frame, seq1, seq2])
        else:
            _seq1 = seq1[:]
            _seq2 = seq2[:]
            #miRNA 5 end (left)
            if frame.miRNA_end_5 < shift_left:
                if frame.miRNA_end_5 < 0 and shift_left < 0:
                    _seq2 += reverse_complement(
                        frame.flanks5_s[frame.miRNA_end_5:shift_left])
                elif frame.miRNA_end_5 < 0 and shift_left > 0:
                    frame.flanks5_s = frame.flanks5_s[:frame.miRNA_end_5]
                    _seq2 += reverse_complement(_seq1[:shift_left])
                elif shift_left == 0:
                    _seq2 += reverse_complement(
                        frame.flanks5_s[:frame.miRNA_end_5])
                elif frame.miRNA_end_5 == 0:
                    _seq2 += reverse_complement(_seq1[:frame.miRNA_end_5])
                else:
                    _seq2 += reverse_complement(
                        _seq1[frame.miRNA_end_5:shift_left])
            elif frame.miRNA_end_5 > shift_left:
                if frame.miRNA_end_5 > 0 and shift_left < 0:
                    frame.flanks5_s += reverse_complement(
                        _seq2[frame.miRNA_end_5:])
                    frame.flanks3_s = frame.flanks3_s[frame.miRNA_end_5:]
                elif frame.miRNA_end_5 > 0 and shift_left > 0:
                    frame.flanks5_s += reverse_complement(
                        frame.flanks3_s[shift_left:frame.miRNA_end_5])
                elif shift_left == 0:
                    frame.flanks5_s += reverse_complement(
                        frame.flanks3_s[:frame.miRNA_end_5])
                elif frame.miRNA_end_5 == 0:
                    frame.flanks5_s += reverse_complement(_seq2[shift_left:])
                else:
                    frame.flanks5_s += reverse_complement(
                        _seq2[shift_left:frame.miRNA_end_5])

            #miRNA 3 end (right)
            if frame.miRNA_end_3 < shift_right:
                if frame.miRNA_end_3 < 0 and shift_right > 0:
                    frame.loop_s = frame.loop_s[-frame.miRNA_end_3:]
                    frame.loop_s += reverse_complement(
                        _seq1[-shift_right:])
                elif frame.miRNA_end_3 > 0 and shift_right > 0:
                    frame.loop_s += reverse_complement(
                        _seq1[-shift_right:-frame.miRNA_end_3])
                elif frame.miRNA_end_3 == 0:
                    frame.loop_s += reverse_complement(_seq1[-shift_right:])
                elif shift_right == 0:
                    frame.loop_s += reverse_complement(
                        frame.loop_s[:-frame.miRNA_end_3])
                else:
                    frame.loop_s += reverse_complement(
                        frame.loop_s[-shift_right:-frame.miRNA_end_3])
            elif frames.miRNA_end_3 > shift_right:
                if frame.miRNA_end_3 > 0 and shift_right < 0:
                    _seq1 += reverse_complement(
                        _seq2[:-shift_right])
                    frame.loop_s = frame.loop_s[:-frame.miRNA_end_3]
                elif frame.miRNA_end_3 > 0 and shift_right > 0:
                    _seq1 += reverse_complement(
                        frame.loop_s[-frame.miRNA_end_3:-shift_right])
                elif shift_right == 0:
                    _seq1 += reverse_complement(
                        frame.loop_s[:frame.miRNA_end_3])
                elif frame.miRNA_end_3 == 0:
                    _seq1 += reverse_complement(_seq2[:-shift_right])
                else:
                    _seq1 += reverse_complement(
                        _seq2[-frame.miRNA_end_3:-shift_right])

            frames.append([frame, _seq1, _seq2])
    return frames


def score_frame(frame, frame_ss_file, orginal_frame):
    """
    frame is a tuple of object Backbone and two sequences
    frame_ss_file is file from mfold
    orignal_frame is object Backbone from database (not changed)
    """
    structure, seq1, seq2 = frame
    structure_ss = parse(frame_ss_file)
    orginal_score = parse_score(orginal_frame.structure)


def score_2():
    #dodaje/odejmuje do obu; w prawej kolumnie tylko gdy jest wieksze od wartosci na ktorej jestesmy zera nie ruszac
    structure = Backbone(**get_by_name('miR-155'))
    orginal_frame = Backbone(**get_by_name('miR-155'))
    seq1, seq2 = 'UUUGUAUUCAGCCCAUAGCGC', 'CGCUAUGGCGAAUACAAACA'
    structure_ss = parse('155_luc')
    orginal_score = parse_score('155_NEW')
    #da differences
    flanks5 = len(orginal_frame.flanks5_s) - len(structure.flanks5_s)
    insertion1 = len(orginal_frame.miRNA_s) - len(seq1)
    loop = len(orginal_frame.loop_s) - len(structure.loop_s)
    insertion2 = len(orginal_frame.miRNA_a) - len(seq2)
    flanks3 = len(orginal_frame.flanks3_s) - len(structure.flanks3_s)
    
    position = len(structure.flanks5_s)
    structure_len = len(structure.template(seq1, seq2))
    
    if flanks5 < 0:
        add_if_not_zero(0, structure_len, structure_ss, flanks5)
    else:
        add_if_not_zero(position, structure_len,\
                        structure_ss, flanks5)
    for diff, nucleotides in [(insertion1, seq1), (loop, structure.loop_s),\
        (insertion2, seq2), (flanks3, 0)]:
        position += len(nucleotides)
        add_if_not_zero(position, structure_len, structure_ss, diff)

    score = 0
    for shmir, template in zip(structure_ss, orginal_score):
        if shmir == template[0]:
            score += template[1]
    return score

<<<<<<< HEAD

def add_if_not_zero(start, end, frame_ss, value):
    for num in range(start, end):
        frame_ss[num][0] += value
        if frame_ss[num][1] != 0 and frame_ss[num] > start:
            frame_ss[num][1] += value
=======
def score_homogeneity(struc_name):
    """We are taking value homogenity from database and multiply it 4 times """
    return Backbone(**get_by_name(struc_name)["result"]).homogeneity*3


def two_same_strands_score(seq1, struc_name):
    miRNA_s = Backbone(**get_by_name(struc_name)["result"]).miRNA_s[:2].lower()
    seq = seq1[:2].lower()
    if seq == miRNA_s:
        return 10
    elif seq[0] == miRNA_s[0]
        return 4
    else:
        return 0











>>>>>>> c2c41dab
<|MERGE_RESOLUTION|>--- conflicted
+++ resolved
@@ -281,14 +281,6 @@
             score += template[1]
     return score
 
-<<<<<<< HEAD
-
-def add_if_not_zero(start, end, frame_ss, value):
-    for num in range(start, end):
-        frame_ss[num][0] += value
-        if frame_ss[num][1] != 0 and frame_ss[num] > start:
-            frame_ss[num][1] += value
-=======
 def score_homogeneity(struc_name):
     """We are taking value homogenity from database and multiply it 4 times """
     return Backbone(**get_by_name(struc_name)["result"]).homogeneity*3
@@ -314,4 +306,9 @@
 
 
 
->>>>>>> c2c41dab
+
+def add_if_not_zero(start, end, frame_ss, value):
+    for num in range(start, end):
+        frame_ss[num][0] += value
+        if frame_ss[num][1] != 0 and frame_ss[num] > start:
+            frame_ss[num][1] += value
