#!/usr/bin/env python
import re
import math
import string
from backbone import qbackbone
from backbone import Backbone

def check_complementary_single(seq1, seq2):
        seq1, seq2 = seq1.lower(), seq2.lower()
        tran = { "a":"t",
                 "t":"a",
                 "u":"a",
                 "c":"g",
                 "g":"c"}
        seq2 = seq2[::-1]
        mini = float(min(len(seq1), len(seq2)))
        count = 0
        for mol1, mol2 in zip(seq1, seq2):
            if tran[mol1] == mol2:
                count += 1
        proc = (count/mini)*100
        return math.floor(proc)


def check_complementary(seq1, seq2):
    """test for complementary, if both strands are in 5'-3' orientation
<<<<<<< HEAD
class perform only when there are two strands given; should take as input
both strand,
input:
5'acggcttGGaactuctggtac3'
5'gtaccagaagttccaagccgt3'
reverse second:
3'tgccgaaccttgaagaccatg5'
translate second strand in a way (a->t, t->a, u->a, c->g, g->c),
5'acggcttGGaactuctggtac3'
check if the strands are the same,
starting with first nucleotide or -2,-1,
+1,+2 (from the beggining or the end) with minimum 80% similarity

3) 5'acggcttGGaactuctggtac3'
     |||||||||||||||||||||
   3'tgccgaaccttgaagaccatg5'
   5'acggcttGGaactuctggtac3'

output: 'first sequence' (19-21nt), 'second sequence' (19-21nt), left_end{-4,
-3,-2,-1,0,1,2,3,4}, rigth_end{-4,-3,-2,-1,0,1,2,3,4}
"""

=======
    class perform only when there are two strands given; should take as input both strand,
    input:
    5'acggcttGGaactuctggtac3'
    5'gtaccagaagttccaagccgt3'
    reverse second:
    3'tgccgaaccttgaagaccatg5'
    translate second strand in a way (a->t, t->a, u->a, c->g, g->c),
    5'acggcttGGaactuctggtac3'
    check if the strands are the same, starting with first nucleotide or -2,-1,+1,+2 (from the beggining or the end) with minimum 80% similarity

    3) 5'acggcttGGaactuctggtac3'
         |||||||||||||||||||||
       3'tgccgaaccttgaagaccatg5'
       5'acggcttGGaactuctggtac3'

    output: 'first sequence' (19-21nt), 'second sequence' (19-21nt), left_end{-4,-3,-2,-1,0,1,2,3,4}, rigth_end{-4,-3,-2,-1,0,1,2,3,4}
    """
    
>>>>>>> c2145c41
    nr_offset = 3

    tab = []

    if check_complementary_single(seq1, seq2) >= 80:
        tab.append((seq1,seq2,0,0))

    elif check_complementary_single(seq1[::-1], seq2[::-1]) >= 80:
        return seq1[::-1], seq2[::-1], 0, 2  #<- Return reversed or normal?

    for offset in range(1, nr_offset):

        end_offset = abs(len(seq1)-len(seq2))-offset

        if check_complementary_single(seq1[offset:], seq2) >= 80:
            tab.append((seq1, seq2, offset, end_offset,1))

        if check_complementary_single(seq1, seq2[offset:]) >= 80:
            tab.append((seq1, seq2, -offset, -end_offset,2))

        if check_complementary_single(seq1[::-1][offset:], seq2[::-1]) >= 80:
            tab.append((seq1, seq2, offset, end_offset,3))

        if check_complementary_single(seq1[::-1], seq2[::-1][offset:]) >= 80:
            tab.append((seq1, seq2, -offset, -end_offset,4))

    return tab

def check_input_single(seq):
    """Function for check sequence from input"""
    seq = seq.lower()
    seq = seq.replace('u','t')
    pattern = re.compile(r'^[acgt]{19,21}$')
    error = 'insert only one siRNA sequence or both strands of one \
siRNA at a time; check if both stands are in 5-3 orientation'


    if len(seq) > 21 or len(seq) < 19:
        return  [seq, "to long or to short", False]

    elif seq[-2:] == "tt" and pattern.search(seq):
        seq = seq[:-2]
        return [seq, "cut 'uu' or 'tt'", True]

    elif pattern.search(seq):
        return [seq, "correct sequence", True]

    elif not pattern.search(seq):
        return [seq, "insert only acgtu letters", False]

def check_input(seq_to_be_check):
    """Function for checking many sequences and throw error if wrong input
<<<<<<< HEAD
input limitations: possible letters: {ACTGUactgu}, change all 'u' to 't', length
 19-21, one strand or two strands splitted by space,
if two strands check if they are in correct 5'-3' orientation, allow |_20%_|
mismatches,
if the sequence is correct input returns 'first sequence' (19-21nt), 'second
sequence' (19-21nt), left_end{-4,-3,-2,-1,0,1,2,3,4},
rigth_end{-4,-3,-2,-1,0,1,2,3,4}
messages (moga byc potem zmienione numerycznie i komunikaty w programie):
"correct sequence"
"changed 'u' to 't'"
"cut 'uu' or 'tt' ends"
errors:
"too short"
"insert your siRNA sequence"
"too long"
"insert only one siRNA sequence or both strands of one siRNA at a time; check if
both stands are in 5'-3' orientation"
"sequence can contain only {actgu} letters"""
=======
    input limitations: possible letters: {ACTGUactgu}, change all 'u' to 't', length 19-21, one strand or two strands splitted by space,
    if two strands check if they are in correct 5'-3' orientation, allow |_20%_| mismatches,
    if the sequence is correct input returns 'first sequence' (19-21nt), 'second sequence' (19-21nt), left_end{-4,-3,-2,-1,0,1,2,3,4}, rigth_end{-4,-3,-2,-1,0,1,2,3,4}
    messages (moga byc potem zmienione numerycznie i komunikaty w programie):
    "correct sequence"
    "changed 'u' to 't'"
    "cut 'uu' or 'tt' ends"
    errors:
    "too short"
    "insert your siRNA sequence"
    "too long"
    "insert only one siRNA sequence or both strands of one siRNA at a time; check if both stands are in 5'-3' orientation"
    "sequence can contain only {actgu} letters"""
>>>>>>> c2145c41

    correct = "correct sequence"
    sequence = seq_to_be_check.split(" ")
    error = 'insert only one siRNA sequence or both strands of one siRNA at a\
time; check if both stands are in 5-3 orientation'

    if len(sequence) == 1:
        return check_input(sequence[0])[:2]

    elif len(sequence) == 2:
        ch_seq1, ch_seq2 = check_input_single(sequence[0]), check_input_single(sequence[1])

        if (ch_seq1[1], ch_seq2[1] is True, True) and \
            check_complementary(sequence[0], sequence[1])[2] == 1:
            return [sequence[0], sequence[1], correct]

    else:
        return error

def reverse_complement(sequence):
    """Generates reverse complement sequence to given"""
    return sequence.translate(string.maketrans("ATCG", "TAGC"))[::-1]

def get_frames(seq1, seq2, shift_left, shift_right):
    """Function connecting with backbone database and retruning template"""
    """Take output of check_input function and insert into flanking sequences.
    take from database all miRNA results and check if ends of input is suitable
    for flanking sequences.
    If first value == and miRNA_end_5 second value == miRNA_end_3 then simply
    concatenate
    sequences flanks5_s + first_sequence + loop_s + second_sequence + flanks3_s.
    If any end is different function has to modify end of the insert:
    Right end:
    if miRNA_end_5<first_end
    add to right site of second sequence additional nucleotides (as many as |
        miRNA_end_5 - first_end|)
    like (dots are nucleotides to add, big letter are flanking sequences, small
        are input):
    AAAGGGGCTTTTagtcttaga
    TTTCCCCGAA....agaatct
    if miRNA_end_5>first_end
    cut nucleotides from rigth site of flanks3_s and/or from right site of
    second
    equence
    before cut:
    AAAGGGGCTTTTagtcttaga
    TTTCCCCGAATTTTcctcagaatct
    after cut:
    AAAGGGGCTTTTagtcttaga
    TTTCCCCGAAAAtcagaatct
    """


    data = qbackbone('get_all')
    if 'error' in data:
        return data
    frames = []
    min_len = len(seq1)
    max_len = len(seq2)
    if shift_left == 0 and shift_right == 0:
        for elem in data:
            frame = Backbone(**elem)
            if frame.miRNA_min <= min_len <= frame.miRNA_max:
                frames.append((frame, seq1, seq2))
    return frames
<|MERGE_RESOLUTION|>--- conflicted
+++ resolved
@@ -24,7 +24,6 @@
 
 def check_complementary(seq1, seq2):
     """test for complementary, if both strands are in 5'-3' orientation
-<<<<<<< HEAD
 class perform only when there are two strands given; should take as input
 both strand,
 input:
@@ -47,26 +46,7 @@
 -3,-2,-1,0,1,2,3,4}, rigth_end{-4,-3,-2,-1,0,1,2,3,4}
 """
 
-=======
-    class perform only when there are two strands given; should take as input both strand,
-    input:
-    5'acggcttGGaactuctggtac3'
-    5'gtaccagaagttccaagccgt3'
-    reverse second:
-    3'tgccgaaccttgaagaccatg5'
-    translate second strand in a way (a->t, t->a, u->a, c->g, g->c),
-    5'acggcttGGaactuctggtac3'
-    check if the strands are the same, starting with first nucleotide or -2,-1,+1,+2 (from the beggining or the end) with minimum 80% similarity
 
-    3) 5'acggcttGGaactuctggtac3'
-         |||||||||||||||||||||
-       3'tgccgaaccttgaagaccatg5'
-       5'acggcttGGaactuctggtac3'
-
-    output: 'first sequence' (19-21nt), 'second sequence' (19-21nt), left_end{-4,-3,-2,-1,0,1,2,3,4}, rigth_end{-4,-3,-2,-1,0,1,2,3,4}
-    """
-    
->>>>>>> c2145c41
     nr_offset = 3
 
     tab = []
@@ -119,7 +99,6 @@
 
 def check_input(seq_to_be_check):
     """Function for checking many sequences and throw error if wrong input
-<<<<<<< HEAD
 input limitations: possible letters: {ACTGUactgu}, change all 'u' to 't', length
  19-21, one strand or two strands splitted by space,
 if two strands check if they are in correct 5'-3' orientation, allow |_20%_|
@@ -138,21 +117,7 @@
 "insert only one siRNA sequence or both strands of one siRNA at a time; check if
 both stands are in 5'-3' orientation"
 "sequence can contain only {actgu} letters"""
-=======
-    input limitations: possible letters: {ACTGUactgu}, change all 'u' to 't', length 19-21, one strand or two strands splitted by space,
-    if two strands check if they are in correct 5'-3' orientation, allow |_20%_| mismatches,
-    if the sequence is correct input returns 'first sequence' (19-21nt), 'second sequence' (19-21nt), left_end{-4,-3,-2,-1,0,1,2,3,4}, rigth_end{-4,-3,-2,-1,0,1,2,3,4}
-    messages (moga byc potem zmienione numerycznie i komunikaty w programie):
-    "correct sequence"
-    "changed 'u' to 't'"
-    "cut 'uu' or 'tt' ends"
-    errors:
-    "too short"
-    "insert your siRNA sequence"
-    "too long"
-    "insert only one siRNA sequence or both strands of one siRNA at a time; check if both stands are in 5'-3' orientation"
-    "sequence can contain only {actgu} letters"""
->>>>>>> c2145c41
+
 
     correct = "correct sequence"
     sequence = seq_to_be_check.split(" ")
