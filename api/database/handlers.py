--- conflicted
+++ resolved
@@ -1,10 +1,5 @@
 """
-<<<<<<< HEAD
 Handlers to communicate with database
-
-=======
-Handlers file is an instance to communicate with database
->>>>>>> 6bb4c855
 """
 
 from flask import jsonify
